--- conflicted
+++ resolved
@@ -8,13 +8,7 @@
 [dependencies]
 gtk4 = "0.4.6"
 glib = "0.15.10"
-<<<<<<< HEAD
 libadwaita = "0.1.1"
-=======
-tracker = "0.1"
-libdmd = "0.1.6"
-relm4 = {version = "0.4.3", features = ["libadwaita", "macros", "tokio-rt"] }
->>>>>>> 0845a2e3
 relm4-macros = "0.4.3"
 cascade = "1.0.0"
 reqwest = { version = "0.11.10", features = ["blocking", "json"]}
@@ -24,9 +18,5 @@
 serde_json = "1.0"
 anyhow = "1.0.56"
 chrono = { version = "0.4.19", features = ["serde"] }
-<<<<<<< HEAD
 async-trait = "0.1.53"
 tokio-compat-02 = "0.2.0"
-=======
-async-trait = "0.1.53"
->>>>>>> 0845a2e3

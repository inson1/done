<<<<<<< HEAD
use std::sync::mpsc;
=======
use std::sync::{Arc, mpsc, Mutex};
use std::sync::mpsc::{Receiver, Sender};
>>>>>>> 0845a2e3
use adw::prelude::AdwApplicationWindowExt;
use cascade::cascade;
use gtk::prelude::{
    BoxExt, WidgetExt, OrientableExt, GtkWindowExt
};
use libdmd::config::Config;
use libdmd::{dir, fi, format::ElementFormat, element::Element};
use relm4::{adw, AppUpdate, gtk, MicroComponent, Model, RelmApp, RelmComponent, Widgets};
use relm4::gtk::CssProvider;
<<<<<<< HEAD
use tracker::track;
=======
>>>>>>> 0845a2e3

use crate::models::list::{List, ListModel};
use crate::models::task::{Task, TaskImportance, TaskModel, TaskStatus};

mod models;
mod services;

const TOKEN: &str = "M.R3_BAY.9380a78f-50f7-f43f-f5a7-65ee34feebd0";

<<<<<<< HEAD
#[track]
=======
#[tracker::track]
>>>>>>> 0845a2e3
#[derive(Clone)]
pub struct AppModel {
    pub selected: usize,
    #[do_not_track]
    pub lists: Vec<List>,
<<<<<<< HEAD
    #[do_not_track]
    pub task: TaskModel,
    #[do_not_track]
=======
    #[tracker::do_not_track]
    pub task: TaskModel,
    #[tracker::do_not_track]
>>>>>>> 0845a2e3
    pub refresh_token: String,
}

pub enum AppMsg {
    Select(usize),
}

impl Model for AppModel {
    type Msg = AppMsg;
    type Widgets = AppWidgets;
    type Components = AppComponents;
}

pub struct AppComponents {
    lists: RelmComponent<ListModel, AppModel>
}

impl relm4::Components<AppModel> for AppComponents {
    fn init_components(parent_model: &AppModel, parent_sender: relm4::Sender<AppMsg>) -> Self {
        AppComponents {
            lists: RelmComponent::new(parent_model, parent_sender)
        }
    }

    fn connect_parent(&mut self, _parent_widgets: &AppWidgets) {
    }
}

impl AppUpdate for AppModel {
    fn update(&mut self, msg: Self::Msg, _components: &Self::Components, _sender: relm4::Sender<Self::Msg>) -> bool {
        self.reset();
        match msg {
            AppMsg::Select(index) => {
                self.set_selected(index);
                let rt = tokio::runtime::Runtime::new().expect("Failed to create Tokio runtime");
                rt.block_on(async {
                    let tasks = MicrosoftTokenAccess::get_tasks(self.lists[self.selected].task_list_id.as_str()).await.unwrap();
                    self.task = TaskModel {
                        tasks
                    }
                })

            },
        }
        true
    }
}

#[relm4::widget(pub)]
impl Widgets<AppModel, ()> for AppWidgets {
    view! {
        main_window = &adw::ApplicationWindow {
            set_default_width: 600,
            set_default_height: 700,
            set_width_request: 600,
            set_height_request: 700,

            set_content: main_box = Some(&gtk::Box) {
                set_orientation: gtk::Orientation::Vertical,

                append: leaflet = &adw::Leaflet {
                    set_can_navigate_back: true,
                    append: side_headerbar = &gtk::Box {
                        set_orientation: gtk::Orientation::Vertical,

                        append = &adw::HeaderBar {
                            set_width_request: 250,
                            set_show_end_title_buttons: false,
                            set_show_start_title_buttons: false,
                            set_title_widget = Some(&gtk::Label) {
                                set_label: "To Do",
                            },
                        },
                        append = &gtk::ScrolledWindow {
                            set_vexpand: true,
                            set_width_request: 250,
                            set_hscrollbar_policy: gtk::PolicyType::Never,

                            set_child: Some(components.lists.root_widget())
                        }
                    },
                    append = &gtk::Separator {
                        set_orientation: gtk::Orientation::Vertical,
                        set_visible: true
                    },

                    append = &gtk::Box {
                        set_orientation: gtk::Orientation::Vertical,

                        append = &adw::HeaderBar {
                            set_width_request: 250,
                        },
                        append: content = &gtk::Box { }
                    }
                },
            }
        }
    }
    fn pre_view() {
        let provider = cascade! {
            CssProvider::new();
            ..load_from_data(include_bytes!("ui/style.css"));
        };
        gtk4::StyleContext::add_provider_for_display(
            &Display::default().expect("Could not connect to a display."),
            &provider,
            gtk4::STYLE_PROVIDER_PRIORITY_APPLICATION,
        );

        match self.content.last_child() {
            Some(last) => {
                self.content.remove(&last);
            },
            None => {}
        }
        let task = MicroComponent::new(model.task.clone(), ());
        if !task.is_connected() {
            self.content.append(task.root_widget());
        }
    }
}

use crate::adw::gdk::Display;
use crate::services::microsoft::MicrosoftTokenAccess;
use crate::services::ToDoService;

fn main() {
    let (tx, rx) = mpsc::channel();
    std::thread::spawn(move || {
        use tokio::runtime::Runtime;
        let rt = Runtime::new().expect("Failed to create Tokio runtime");
        rt.block_on(async {
            if !MicrosoftTokenAccess::is_token_present() {
                let mut config = Config::new("ToDo")
                    .about("Microsoft To Do Client")
                    .author("Eduardo Flores")
                    .version("0.1.0")
                    .add(dir!("config").child(fi!("config.toml")))
                    .write().unwrap();
                MicrosoftTokenAccess::create_config(&mut config).unwrap();
            }
            let token = MicrosoftTokenAccess::token(TOKEN).await.unwrap();
            let model = AppModel {
                selected: 0,
                lists: MicrosoftTokenAccess::get_lists().await.unwrap(),
                task: TaskModel { tasks: Vec::new() },
                refresh_token: token.refresh_token,
                tracker: 0,
            };
            tx.send(model)
        }).unwrap();
    });
    let relm = RelmApp::new(rx.recv().unwrap());
    relm.run();
}<|MERGE_RESOLUTION|>--- conflicted
+++ resolved
@@ -1,9 +1,4 @@
-<<<<<<< HEAD
 use std::sync::mpsc;
-=======
-use std::sync::{Arc, mpsc, Mutex};
-use std::sync::mpsc::{Receiver, Sender};
->>>>>>> 0845a2e3
 use adw::prelude::AdwApplicationWindowExt;
 use cascade::cascade;
 use gtk::prelude::{
@@ -13,10 +8,8 @@
 use libdmd::{dir, fi, format::ElementFormat, element::Element};
 use relm4::{adw, AppUpdate, gtk, MicroComponent, Model, RelmApp, RelmComponent, Widgets};
 use relm4::gtk::CssProvider;
-<<<<<<< HEAD
 use tracker::track;
-=======
->>>>>>> 0845a2e3
+
 
 use crate::models::list::{List, ListModel};
 use crate::models::task::{Task, TaskImportance, TaskModel, TaskStatus};
@@ -26,25 +19,15 @@
 
 const TOKEN: &str = "M.R3_BAY.9380a78f-50f7-f43f-f5a7-65ee34feebd0";
 
-<<<<<<< HEAD
 #[track]
-=======
-#[tracker::track]
->>>>>>> 0845a2e3
 #[derive(Clone)]
 pub struct AppModel {
     pub selected: usize,
     #[do_not_track]
     pub lists: Vec<List>,
-<<<<<<< HEAD
     #[do_not_track]
     pub task: TaskModel,
     #[do_not_track]
-=======
-    #[tracker::do_not_track]
-    pub task: TaskModel,
-    #[tracker::do_not_track]
->>>>>>> 0845a2e3
     pub refresh_token: String,
 }
 

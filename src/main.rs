<<<<<<< HEAD
use std::cell::RefCell;
use std::rc::Rc;
use std::sync::{Arc, Mutex};

use cascade::cascade;
use libadwaita as adw;
use gtk4 as gtk;
use gtk::prelude::*;
use gtk::CssProvider;
use gtk::gdk::Display;
use libdmd::{config::Config, dir, element::Element, fi, format::{ElementFormat, FileType}};

use relm4_macros::view;
use tokio::sync::mpsc::{channel, Sender, Receiver};
use crate::backends::microsoft::MicrosoftTokenAccess;

use crate::models::list::List;
use crate::models::task::{Task, TaskImportance, TaskStatus};
use crate::backends::ToDoService;
use crate::ui::base::BaseWidgets;

mod models;
mod ui;
mod backends;
=======
use std::sync::{Arc, mpsc, Mutex};
use std::sync::mpsc::{Receiver, Sender};
use adw::prelude::AdwApplicationWindowExt;
use cascade::cascade;
use gtk::prelude::{
    BoxExt, WidgetExt, OrientableExt, GtkWindowExt
};
use libdmd::config::Config;
use libdmd::{dir, fi, format::ElementFormat, element::Element};
use relm4::{adw, AppUpdate, gtk, MicroComponent, Model, RelmApp, RelmComponent, Widgets};
use relm4::gtk::CssProvider;

use crate::models::list::{List, ListModel};
use crate::models::task::{Task, TaskImportance, TaskModel, TaskStatus};

mod models;
mod services;

const TOKEN: &str = "M.R3_BAY.9380a78f-50f7-f43f-f5a7-65ee34feebd0";

#[tracker::track]
#[derive(Clone)]
pub struct AppModel {
    pub selected: usize,
    #[tracker::do_not_track]
    pub lists: Vec<List>,
    #[tracker::do_not_track]
    pub task: TaskModel,
    #[tracker::do_not_track]
    pub refresh_token: String,
}
>>>>>>> 0845a2e3

const CODE: &str = "M.R3_BAY.70f046ae-81aa-20e5-2ddf-eec65ef51a79";

#[derive(Debug)]
pub enum UiEvent {
    Fetch,
    Login,
    ListSelected(usize),
    TaskCompleted(String, String, bool)
}

<<<<<<< HEAD
#[derive(Debug)]
enum DataEvent {
    UpdateTasks(String, Vec<Task>),
    UpdateLists(Vec<List>),
}

fn main() -> anyhow::Result<()> {
    if !MicrosoftTokenAccess::is_token_present() {
        let mut config = Config::new("ToDo")
            .about("Microsoft To Do Client")
            .author("Eduardo Flores")
            .version("0.1.0")
            .add(dir!("config").child(fi!("config.toml")))
            .write()?;
        MicrosoftTokenAccess::create_config(&mut config)?;
=======
pub struct AppComponents {
    lists: RelmComponent<ListModel, AppModel>
}

impl relm4::Components<AppModel> for AppComponents {
    fn init_components(parent_model: &AppModel, parent_sender: relm4::Sender<AppMsg>) -> Self {
        AppComponents {
            lists: RelmComponent::new(parent_model, parent_sender)
        }
    }

    fn connect_parent(&mut self, _parent_widgets: &AppWidgets) {
    }
}

impl AppUpdate for AppModel {
    fn update(&mut self, msg: Self::Msg, _components: &Self::Components, _sender: relm4::Sender<Self::Msg>) -> bool {
        self.reset();
        match msg {
            AppMsg::Select(index) => {
                self.set_selected(index);
                let rt = tokio::runtime::Runtime::new().expect("Failed to create Tokio runtime");
                rt.block_on(async {
                    let tasks = MicrosoftTokenAccess::get_tasks(self.lists[self.selected].task_list_id.as_str()).await.unwrap();
                    self.task = TaskModel {
                        tasks
                    }
                })

            },
        }
        true
>>>>>>> 0845a2e3
    }
    let application = adw::Application::builder()
        .application_id("com.edfloreshz.github")
        .build();
    let (ui_sender, ui_recv): (Sender<UiEvent>, Receiver<UiEvent>) = channel(1);
    let (data_sender, data_recv): (Sender<DataEvent>, Receiver<DataEvent>) = channel(1);
    let data_sender = Arc::new(Mutex::new(data_sender));
    let data_recv = Rc::new(RefCell::new(Some(data_recv)));
    let ui_sender = Rc::new(RefCell::new(ui_sender));
    let ui_recv = Arc::new(Mutex::new(ui_recv));
    handle_events(ui_recv.clone(), data_sender.clone());
    application.connect_activate(move |app| {
        build_ui(app, ui_sender.clone(), data_recv.clone())
    });
    application.run();
    Ok(())
}

fn build_ui(
    application: &adw::Application,
    ui_event_sender: Rc<RefCell<tokio::sync::mpsc::Sender<UiEvent>>>,
    data_event_receiver: Rc<RefCell<Option<tokio::sync::mpsc::Receiver<DataEvent>>>>,
) {
    view! {
        window = &adw::ApplicationWindow {
            set_application: Some(application),
            set_default_width: 600,
            set_default_height: 700,
            set_width_request: 600,
            set_height_request: 700,
<<<<<<< HEAD
        }
    }
    let provider = cascade! {
        CssProvider::new();
        ..load_from_data(include_bytes!("ui/style.css"));
    };
    gtk4::StyleContext::add_provider_for_display(
        &Display::default().expect("Could not connect to a display."),
        &provider,
        gtk4::STYLE_PROVIDER_PRIORITY_APPLICATION,
    );
    ui_event_sender
        .borrow_mut()
        .try_send(UiEvent::Fetch)
        .expect("Send UI event");

    let widgets = BaseWidgets::new(&window);
    let closure_widgets = widgets.clone();
    let ui_e_sender = ui_event_sender.clone();
    let ui_e_sender2 = ui_event_sender.clone();
    widgets.login_button.connect_clicked(move |_| {
        widgets.login_dialog.show();
        ui_e_sender.borrow_mut()
            .try_send(UiEvent::Login)
            .expect("Failed to login.")
    });
    let future = {
        let mut data_event_receiver = data_event_receiver
            .replace(None)
            .take()
            .expect("data_event_receiver");
        async move {
            while let Some(event) = data_event_receiver.recv().await {
                println!("data event: {:?}", event);
                match event {
                    DataEvent::UpdateLists(lists) => {
                        println!("{:#?}", lists);
                        List::fill_lists(&closure_widgets, &lists);
                    }
                    DataEvent::UpdateTasks(task_list_id, tasks) => {
                        println!("{:#?}", tasks);
                        Task::fill_tasks(
                            &closure_widgets,
                            task_list_id,
                            &tasks,
                            ui_e_sender2.clone()
                        );
                    }
                }
            }
=======

            set_content: main_box = Some(&gtk::Box) {
                set_orientation: gtk::Orientation::Vertical,

                append: leaflet = &adw::Leaflet {
                    set_can_navigate_back: true,
                    append: side_headerbar = &gtk::Box {
                        set_orientation: gtk::Orientation::Vertical,

                        append = &adw::HeaderBar {
                            set_width_request: 250,
                            set_show_end_title_buttons: false,
                            set_show_start_title_buttons: false,
                            set_title_widget = Some(&gtk::Label) {
                                set_label: "To Do",
                            },
                        },
                        append = &gtk::ScrolledWindow {
                            set_vexpand: true,
                            set_width_request: 250,
                            set_hscrollbar_policy: gtk::PolicyType::Never,

                            set_child: Some(components.lists.root_widget())
                        }
                    },
                    append = &gtk::Separator {
                        set_orientation: gtk::Orientation::Vertical,
                        set_visible: true
                    },

                    append = &gtk::Box {
                        set_orientation: gtk::Orientation::Vertical,

                        append = &adw::HeaderBar {
                            set_width_request: 250,
                        },
                        append: content = &gtk::Box { }
                    }
                },
            }
        }
    }
    fn pre_view() {
        let provider = cascade! {
            CssProvider::new();
            ..load_from_data(include_bytes!("ui/style.css"));
        };
        gtk4::StyleContext::add_provider_for_display(
            &Display::default().expect("Could not connect to a display."),
            &provider,
            gtk4::STYLE_PROVIDER_PRIORITY_APPLICATION,
        );

        match self.content.last_child() {
            Some(last) => {
                self.content.remove(&last);
            },
            None => {}
        }
        let task = MicroComponent::new(model.task.clone(), ());
        if !task.is_connected() {
            self.content.append(task.root_widget());
>>>>>>> 0845a2e3
        }
    };

    let c = glib::MainContext::default();
    c.spawn_local(future);
    widgets
        .sidebar
        .list
        .connect_row_activated(move |listbox, _| {
            let index = listbox.selected_row().unwrap().index() as usize;
            ui_event_sender
                .borrow_mut()
                .try_send(UiEvent::ListSelected(index))
                .expect("Send UI event");
        });
    window.show();
}

<<<<<<< HEAD
fn handle_events(ui_recv: Arc<Mutex<tokio::sync::mpsc::Receiver<UiEvent>>>, data_sender: Arc<Mutex<tokio::sync::mpsc::Sender<DataEvent>>>) {
    std::thread::spawn(move || {
        use tokio::runtime::Runtime;
        let rt = Runtime::new().expect("create tokio runtime");
        rt.block_on(async {
            if MicrosoftTokenAccess::is_token_present() {
                let config = MicrosoftTokenAccess::current_token_data().unwrap();
                let rq = MicrosoftTokenAccess::refresh_token(config.refresh_token.as_str())
                    .await
                    .unwrap();
                Config::set::<MicrosoftTokenAccess>("ToDo/config/config.toml", rq, FileType::TOML).unwrap();
            } else {
                let token_data = MicrosoftTokenAccess::token(CODE).await.unwrap();
                MicrosoftTokenAccess::update_token_data(&token_data).unwrap();
            }
            let ui_recv = ui_recv.clone();
            let mut ui_recv = ui_recv.lock().unwrap();
            while let Some(event) = ui_recv.recv().await {
                println!("got event: {:?}", event);
                match event {
                    UiEvent::ListSelected(index) => {
                        let lists: Vec<crate::List> = MicrosoftTokenAccess::get_lists().await.unwrap();
                        let task_list_id = lists[index.clone()].clone().task_list_id;
                        let task_list_id_2 = lists[index.clone()].clone().task_list_id;
                        data_sender.clone().lock().unwrap()
                            .send(DataEvent::UpdateTasks(
                                task_list_id,
                                MicrosoftTokenAccess::get_tasks(task_list_id_2.as_str())
                                    .await
                                    .unwrap(),
                            ))
                            .await
                            .expect("Failed to send UpdateTasks event.")
                    }
                    UiEvent::Fetch => {
                        let lists = MicrosoftTokenAccess::get_lists().await.unwrap();

                        data_sender.clone().lock().unwrap()
                            .send(DataEvent::UpdateLists(lists.clone()))
                            .await
                            .expect("Failed to send UpdateLists event.")
                    }
                    UiEvent::TaskCompleted(task_list_id, task_id, completed) => {
                        MicrosoftTokenAccess::set_task_as_completed(task_list_id.as_str(), task_id.as_str(), completed).await;
                    }
                    UiEvent::Login => {
                        println!("Logging in...");
                    }
                }
            }
        })
    });
=======
use crate::adw::gdk::Display;
use crate::services::microsoft::MicrosoftTokenAccess;
use crate::services::ToDoService;

fn main() {
    let (tx, rx) = mpsc::channel();
    std::thread::spawn(move || {
        use tokio::runtime::Runtime;
        let rt = Runtime::new().expect("Failed to create Tokio runtime");
        rt.block_on(async {
            if !MicrosoftTokenAccess::is_token_present() {
                let mut config = Config::new("ToDo")
                    .about("Microsoft To Do Client")
                    .author("Eduardo Flores")
                    .version("0.1.0")
                    .add(dir!("config").child(fi!("config.toml")))
                    .write().unwrap();
                MicrosoftTokenAccess::create_config(&mut config).unwrap();
            }
            let token = MicrosoftTokenAccess::token(TOKEN).await.unwrap();
            let model = AppModel {
                selected: 0,
                lists: MicrosoftTokenAccess::get_lists().await.unwrap(),
                task: TaskModel { tasks: Vec::new() },
                refresh_token: token.refresh_token,
                tracker: 0,
            };
            tx.send(model)
        }).unwrap();
    });
    let relm = RelmApp::new(rx.recv().unwrap());
    relm.run();
>>>>>>> 0845a2e3
}<|MERGE_RESOLUTION|>--- conflicted
+++ resolved
@@ -1,4 +1,3 @@
-<<<<<<< HEAD
 use std::cell::RefCell;
 use std::rc::Rc;
 use std::sync::{Arc, Mutex};
@@ -13,49 +12,16 @@
 
 use relm4_macros::view;
 use tokio::sync::mpsc::{channel, Sender, Receiver};
-use crate::backends::microsoft::MicrosoftTokenAccess;
+use crate::services::microsoft::MicrosoftTokenAccess;
 
 use crate::models::list::List;
 use crate::models::task::{Task, TaskImportance, TaskStatus};
-use crate::backends::ToDoService;
+use crate::services::ToDoService;
 use crate::ui::base::BaseWidgets;
 
 mod models;
 mod ui;
-mod backends;
-=======
-use std::sync::{Arc, mpsc, Mutex};
-use std::sync::mpsc::{Receiver, Sender};
-use adw::prelude::AdwApplicationWindowExt;
-use cascade::cascade;
-use gtk::prelude::{
-    BoxExt, WidgetExt, OrientableExt, GtkWindowExt
-};
-use libdmd::config::Config;
-use libdmd::{dir, fi, format::ElementFormat, element::Element};
-use relm4::{adw, AppUpdate, gtk, MicroComponent, Model, RelmApp, RelmComponent, Widgets};
-use relm4::gtk::CssProvider;
-
-use crate::models::list::{List, ListModel};
-use crate::models::task::{Task, TaskImportance, TaskModel, TaskStatus};
-
-mod models;
 mod services;
-
-const TOKEN: &str = "M.R3_BAY.9380a78f-50f7-f43f-f5a7-65ee34feebd0";
-
-#[tracker::track]
-#[derive(Clone)]
-pub struct AppModel {
-    pub selected: usize,
-    #[tracker::do_not_track]
-    pub lists: Vec<List>,
-    #[tracker::do_not_track]
-    pub task: TaskModel,
-    #[tracker::do_not_track]
-    pub refresh_token: String,
-}
->>>>>>> 0845a2e3
 
 const CODE: &str = "M.R3_BAY.70f046ae-81aa-20e5-2ddf-eec65ef51a79";
 
@@ -67,7 +33,6 @@
     TaskCompleted(String, String, bool)
 }
 
-<<<<<<< HEAD
 #[derive(Debug)]
 enum DataEvent {
     UpdateTasks(String, Vec<Task>),
@@ -83,40 +48,6 @@
             .add(dir!("config").child(fi!("config.toml")))
             .write()?;
         MicrosoftTokenAccess::create_config(&mut config)?;
-=======
-pub struct AppComponents {
-    lists: RelmComponent<ListModel, AppModel>
-}
-
-impl relm4::Components<AppModel> for AppComponents {
-    fn init_components(parent_model: &AppModel, parent_sender: relm4::Sender<AppMsg>) -> Self {
-        AppComponents {
-            lists: RelmComponent::new(parent_model, parent_sender)
-        }
-    }
-
-    fn connect_parent(&mut self, _parent_widgets: &AppWidgets) {
-    }
-}
-
-impl AppUpdate for AppModel {
-    fn update(&mut self, msg: Self::Msg, _components: &Self::Components, _sender: relm4::Sender<Self::Msg>) -> bool {
-        self.reset();
-        match msg {
-            AppMsg::Select(index) => {
-                self.set_selected(index);
-                let rt = tokio::runtime::Runtime::new().expect("Failed to create Tokio runtime");
-                rt.block_on(async {
-                    let tasks = MicrosoftTokenAccess::get_tasks(self.lists[self.selected].task_list_id.as_str()).await.unwrap();
-                    self.task = TaskModel {
-                        tasks
-                    }
-                })
-
-            },
-        }
-        true
->>>>>>> 0845a2e3
     }
     let application = adw::Application::builder()
         .application_id("com.edfloreshz.github")
@@ -147,7 +78,6 @@
             set_default_height: 700,
             set_width_request: 600,
             set_height_request: 700,
-<<<<<<< HEAD
         }
     }
     let provider = cascade! {
@@ -198,70 +128,6 @@
                     }
                 }
             }
-=======
-
-            set_content: main_box = Some(&gtk::Box) {
-                set_orientation: gtk::Orientation::Vertical,
-
-                append: leaflet = &adw::Leaflet {
-                    set_can_navigate_back: true,
-                    append: side_headerbar = &gtk::Box {
-                        set_orientation: gtk::Orientation::Vertical,
-
-                        append = &adw::HeaderBar {
-                            set_width_request: 250,
-                            set_show_end_title_buttons: false,
-                            set_show_start_title_buttons: false,
-                            set_title_widget = Some(&gtk::Label) {
-                                set_label: "To Do",
-                            },
-                        },
-                        append = &gtk::ScrolledWindow {
-                            set_vexpand: true,
-                            set_width_request: 250,
-                            set_hscrollbar_policy: gtk::PolicyType::Never,
-
-                            set_child: Some(components.lists.root_widget())
-                        }
-                    },
-                    append = &gtk::Separator {
-                        set_orientation: gtk::Orientation::Vertical,
-                        set_visible: true
-                    },
-
-                    append = &gtk::Box {
-                        set_orientation: gtk::Orientation::Vertical,
-
-                        append = &adw::HeaderBar {
-                            set_width_request: 250,
-                        },
-                        append: content = &gtk::Box { }
-                    }
-                },
-            }
-        }
-    }
-    fn pre_view() {
-        let provider = cascade! {
-            CssProvider::new();
-            ..load_from_data(include_bytes!("ui/style.css"));
-        };
-        gtk4::StyleContext::add_provider_for_display(
-            &Display::default().expect("Could not connect to a display."),
-            &provider,
-            gtk4::STYLE_PROVIDER_PRIORITY_APPLICATION,
-        );
-
-        match self.content.last_child() {
-            Some(last) => {
-                self.content.remove(&last);
-            },
-            None => {}
-        }
-        let task = MicroComponent::new(model.task.clone(), ());
-        if !task.is_connected() {
-            self.content.append(task.root_widget());
->>>>>>> 0845a2e3
         }
     };
 
@@ -280,7 +146,6 @@
     window.show();
 }
 
-<<<<<<< HEAD
 fn handle_events(ui_recv: Arc<Mutex<tokio::sync::mpsc::Receiver<UiEvent>>>, data_sender: Arc<Mutex<tokio::sync::mpsc::Sender<DataEvent>>>) {
     std::thread::spawn(move || {
         use tokio::runtime::Runtime;
@@ -333,38 +198,4 @@
             }
         })
     });
-=======
-use crate::adw::gdk::Display;
-use crate::services::microsoft::MicrosoftTokenAccess;
-use crate::services::ToDoService;
-
-fn main() {
-    let (tx, rx) = mpsc::channel();
-    std::thread::spawn(move || {
-        use tokio::runtime::Runtime;
-        let rt = Runtime::new().expect("Failed to create Tokio runtime");
-        rt.block_on(async {
-            if !MicrosoftTokenAccess::is_token_present() {
-                let mut config = Config::new("ToDo")
-                    .about("Microsoft To Do Client")
-                    .author("Eduardo Flores")
-                    .version("0.1.0")
-                    .add(dir!("config").child(fi!("config.toml")))
-                    .write().unwrap();
-                MicrosoftTokenAccess::create_config(&mut config).unwrap();
-            }
-            let token = MicrosoftTokenAccess::token(TOKEN).await.unwrap();
-            let model = AppModel {
-                selected: 0,
-                lists: MicrosoftTokenAccess::get_lists().await.unwrap(),
-                task: TaskModel { tasks: Vec::new() },
-                refresh_token: token.refresh_token,
-                tracker: 0,
-            };
-            tx.send(model)
-        }).unwrap();
-    });
-    let relm = RelmApp::new(rx.recv().unwrap());
-    relm.run();
->>>>>>> 0845a2e3
 }